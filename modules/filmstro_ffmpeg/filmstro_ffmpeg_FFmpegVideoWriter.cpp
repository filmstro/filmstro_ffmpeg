/*
  ==============================================================================
  Copyright (c) 2017, Filmstro Ltd. - Daniel Walz
  All rights reserved.

  Redistribution and use in source and binary forms, with or without modification,
  are permitted provided that the following conditions are met:
  1. Redistributions of source code must retain the above copyright notice, this
     list of conditions and the following disclaimer.
  2. Redistributions in binary form must reproduce the above copyright notice,
     this list of conditions and the following disclaimer in the documentation
     and/or other materials provided with the distribution.
  3. Neither the name of the copyright holder nor the names of its contributors
     may be used to endorse or promote products derived from this software without
     specific prior written permission.

  THIS SOFTWARE IS PROVIDED BY THE COPYRIGHT HOLDERS AND CONTRIBUTORS "AS IS" AND
  ANY EXPRESS OR IMPLIED WARRANTIES, INCLUDING, BUT NOT LIMITED TO, THE IMPLIED
  WARRANTIES OF MERCHANTABILITY AND FITNESS FOR A PARTICULAR PURPOSE ARE DISCLAIMED.
  IN NO EVENT SHALL THE COPYRIGHT HOLDER OR CONTRIBUTORS BE LIABLE FOR ANY DIRECT,
  INDIRECT, INCIDENTAL, SPECIAL, EXEMPLARY, OR CONSEQUENTIAL DAMAGES (INCLUDING,
  BUT NOT LIMITED TO, PROCUREMENT OF SUBSTITUTE GOODS OR SERVICES; LOSS OF USE,
  DATA, OR PROFITS; OR BUSINESS INTERRUPTION) HOWEVER CAUSED AND ON ANY THEORY OF
  LIABILITY, WHETHER IN CONTRACT, STRICT LIABILITY, OR TORT (INCLUDING NEGLIGENCE
  OR OTHERWISE) ARISING IN ANY WAY OUT OF THE USE OF THIS SOFTWARE, EVEN IF ADVISED
  OF THE POSSIBILITY OF SUCH DAMAGE.
  ==============================================================================
  \class        FFmpegVideoWriter
  \file         filmstro_ffmpeg_FFmpegVideoWriter.cpp
  \brief        A component to write a video stream with ffmpeg

  \author       Daniel Walz @ filmstro.com
  \date         September 19th 2016

  \description  Use this writer to write audio frames and video frames in a 
                video file using ffmpeg
  ==============================================================================
 */


#include "../JuceLibraryCode/JuceHeader.h"


FFmpegVideoWriter::FFmpegVideoWriter()
 :  writePosition   (0),
    formatContext   (nullptr),
    videoContext    (nullptr),
    audioContext    (nullptr),
    subtitleContext (nullptr),
    videoCodec      (AV_CODEC_ID_NONE),
    audioCodec      (AV_CODEC_ID_NONE),
    subtitleCodec   (AV_CODEC_ID_NONE),
    videoStreamIdx  (-1),
    audioStreamIdx  (-1),
    subtitleStreamIdx (-1),
    sampleRate      (48000),
    channelLayout   (AV_CH_LAYOUT_STEREO),
    videoWidth      (0),
    videoHeight     (0),
    pixelFormat     (AV_PIX_FMT_NONE),
    pixelAspect     (AVRational({1, 1})),
    audioFifo       (2, 8192)
{
    formatContext = nullptr;

    av_register_all();
}

FFmpegVideoWriter::~FFmpegVideoWriter()
{
}

void FFmpegVideoWriter::setVideoCodec (const AVCodecID codec)
{
    videoCodec = codec;
}

void FFmpegVideoWriter::setAudioCodec (const AVCodecID codec)
{
    audioCodec = codec;
}

void FFmpegVideoWriter::setSubtitleCodec (const AVCodecID codec)
{
    subtitleCodec = codec;
}

void FFmpegVideoWriter::setSampleRate (const int newSampleRate)
{
    sampleRate = newSampleRate;
}

void FFmpegVideoWriter::setVideoSize (const int width, const int height)
{
    videoWidth = width;
    videoHeight = height;
}

void FFmpegVideoWriter::setPixelFormat (const AVPixelFormat format)
{
    pixelFormat = format;
}

void FFmpegVideoWriter::setPixelAspect (const int num, const int den)
{
    pixelAspect.num = num;
    pixelAspect.den = den;
}

void FFmpegVideoWriter::copySettingsFromContext (const AVCodecContext* context)
{
    if (context) {
        if (context->codec_type == AVMEDIA_TYPE_VIDEO) {
            videoCodec  = context->codec_id;
            videoWidth  = context->width;
            videoHeight = context->height;
            pixelFormat = context->pix_fmt;
            pixelAspect = context->sample_aspect_ratio;
        }
        else if (context->codec_type == AVMEDIA_TYPE_AUDIO) {
            audioCodec  = context->codec_id;
            sampleRate  = context->sample_rate;
            channelLayout = context->channel_layout;
            // we don't copy audio, it's coming from JUCE so it's gonna be AV_SAMPLE_FMT_FLTP
        }
        else if (context->codec_type == AVMEDIA_TYPE_SUBTITLE) {
            // FIXME: TODO
        }
    }
}

bool FFmpegVideoWriter::openMovieFile (const juce::File& outputFile)
{
    if (formatContext) {
        avformat_free_context (formatContext);
    }

    videoStreamIdx  = -1;
    audioStreamIdx  = -1;
    subtitleStreamIdx = -1;

    writePosition   = 0;

    /* allocate the output media context */
    avformat_alloc_output_context2 (&formatContext, NULL, NULL, outputFile.getFullPathName().toRawUTF8());
    if (!formatContext) {
        printf("Could not deduce output format from file extension: using MPEG.\n");
        avformat_alloc_output_context2 (&formatContext, NULL, "mpeg", outputFile.getFullPathName().toRawUTF8());
    }
    if (!formatContext)
        return false;

    if (videoCodec > AV_CODEC_ID_NONE) {
        AVStream* stream = avformat_new_stream (formatContext, NULL);
        if (!stream) {
            DBG ("Failed allocating video output stream\n");
        }
        else {
            videoStreamIdx = formatContext->nb_streams - 1;
            AVCodec* encoder = avcodec_find_encoder (videoCodec);
            if (encoder) {
                videoContext = avcodec_alloc_context3 (encoder);
                videoContext->time_base = av_make_q (1, 25);
                videoContext->pix_fmt      = pixelFormat;
                videoContext->sample_aspect_ratio = pixelAspect;
                videoContext->codec_type = encoder->type;
                videoContext->codec_id  = videoCodec;
                videoContext->width     = videoWidth;
                videoContext->height    = videoHeight;
                avcodec_parameters_from_context (stream->codecpar, videoContext);

                AVDictionary* options = nullptr;

                if (encoder->id == AV_CODEC_ID_H264) {
                    av_dict_set (&options, "preset", "medium", 0);
                    av_dict_set (&options, "tune", "film", 0);
                }

                int ret = avcodec_open2 (videoContext, encoder, &options);
                if (ret < 0) {
                    DBG ("Cannot open video encoder");
                    videoStreamIdx = -1;
                    videoCodec = AV_CODEC_ID_NONE;
                }
                av_dict_free (&options);
            }
        }
    }

    if (audioCodec > AV_CODEC_ID_NONE) {
        AVStream* stream = avformat_new_stream (formatContext, NULL);
        if (!stream) {
            DBG ("Failed allocating audio output stream\n");
        }
        else {
            audioStreamIdx = formatContext->nb_streams - 1;
            AVCodec* encoder = avcodec_find_encoder (audioCodec);
            if (encoder) {
                audioContext = avcodec_alloc_context3 (encoder);
                audioContext->time_base = av_make_q (1, sampleRate);
                audioContext->sample_rate = sampleRate;
                audioContext->sample_fmt = AV_SAMPLE_FMT_FLTP;
                audioContext->channel_layout = channelLayout;
                audioContext->channels = av_get_channel_layout_nb_channels (channelLayout);
                avcodec_parameters_from_context (stream->codecpar, audioContext);

                int ret = avcodec_open2 (audioContext, encoder, NULL);
                if (ret < 0) {
                    char codecName [256];
                    av_get_codec_tag_string (codecName, 256, audioCodec);
                    DBG ("Cannot open audio encoder for format: " + String::fromUTF8 (codecName));
                    audioStreamIdx = -1;
                    audioCodec = AV_CODEC_ID_NONE;
                }

            }
        }
    }

    //if (subtitleCodec > AV_CODEC_ID_NONE) {
    //    // FIXME: TODO
    //}

    av_dump_format (formatContext, 0, outputFile.getFullPathName().toRawUTF8(), 1);

    if (!(formatContext->oformat->flags & AVFMT_NOFILE)) {
        if (avio_open (&formatContext->pb, outputFile.getFullPathName().toRawUTF8(), AVIO_FLAG_WRITE) < 0) {
            DBG ("Could not open output file '" + outputFile.getFullPathName() + "'");
            closeContexts();
            return false;
        }
    }

    if (formatContext->oformat->flags & AVFMT_GLOBALHEADER) {
        if (videoContext) videoContext->flags |= AV_CODEC_FLAG_GLOBAL_HEADER;
        if (audioContext) audioContext->flags |= AV_CODEC_FLAG_GLOBAL_HEADER;
        if (subtitleContext) subtitleContext->flags |= AV_CODEC_FLAG_GLOBAL_HEADER;
    }

    if (!videoContext && !audioContext && !subtitleContext) {
        DBG ("No stream provided to encode");
        closeContexts();
        return false;
    }

    if (!(formatContext->oformat->flags & AVFMT_NOFILE)) {
        int ret = avio_open(&formatContext->pb, outputFile.getFullPathName().toRawUTF8(), AVIO_FLAG_WRITE);
        if (ret < 0) {
            av_log(NULL, AV_LOG_ERROR, "Could not open output file '%s'", outputFile.getFullPathName().toRawUTF8());
            closeContexts();
            return false;
        }
    }

    int ret = avformat_write_header (formatContext, NULL);
    if (ret < 0) {
        DBG ("Error occurred when opening output file");
        closeContexts();
        return false;
    }

    return true;
}

void FFmpegVideoWriter::closeMovieFile ()
{
    finishWriting ();
}

void FFmpegVideoWriter::finishWriting ()
{
    //FIXME: flush all buffers

    if (formatContext)
        av_write_trailer (formatContext);

    closeContexts();
}

void FFmpegVideoWriter::closeContexts ()
{
    avformat_free_context (formatContext);
    videoStreamIdx  = -1;
    audioStreamIdx  = -1;
    subtitleStreamIdx = -1;
    videoContext = nullptr;
    audioContext = nullptr;
    subtitleContext = nullptr;
    avcodec_free_context (&videoContext);
    avcodec_free_context (&audioContext);
    avcodec_free_context (&subtitleContext);
    formatContext   = nullptr;
    writePosition   = 0;
}

void FFmpegVideoWriter::writeNextAudioBlock (juce::AudioSourceChannelInfo& info)
{
    audioFifo.addToFifo (*info.buffer, info.numSamples);
    writeAudioFrame (false);
}

void FFmpegVideoWriter::writeNextVideoFrame (const AVFrame* frame)
{
    if (formatContext &&
        isPositiveAndBelow (videoStreamIdx, static_cast<int> (formatContext->nb_streams))) {
        AVPacket packet;
        packet.data = nullptr;
        packet.size = 0;
        av_init_packet (&packet);

        packet.pts = frame->pts;
        DBG ("Start writing video frame");

        int got_output = 0;
        if (avcodec_encode_video2 (videoContext, &packet, frame, &got_output) >= 0) {
            if (got_output) {
                av_write_frame (formatContext, &packet);
            }
        }
        av_packet_unref (&packet);
    }
}

void FFmpegVideoWriter::writeNextVideoFrame (const juce::Image& image, const AVRational timestamp)
{
    // TODO: use scaler and add interface for image processing / e.g. branding
}

bool FFmpegVideoWriter::writeAudioFrame (const bool flush)
{
    if (formatContext &&
        isPositiveAndBelow (audioStreamIdx, static_cast<int> (formatContext->nb_streams)))
    {

        int numFrameSamples  = 1024;

        if (audioFifo.getNumReady() >= numFrameSamples || flush) {

            AVPacket packet;
            packet.data = nullptr;
            packet.size = 0;
            av_init_packet (&packet);
            packet.pts  = writePosition;
            const uint64_t channelLayout = AV_CH_LAYOUT_STEREO;
            const int numChannels = av_get_channel_layout_nb_channels (channelLayout);
            AVFrame* frame = av_frame_alloc ();
            frame->nb_samples   = numFrameSamples;
            frame->format       = AV_SAMPLE_FMT_FLTP;
            frame->channel_layout = channelLayout;
            frame->channels     = numChannels;
            frame->pts          = writePosition;
            DBG ("Start writing audio frame");
            int bufferSize = av_samples_get_buffer_size (nullptr, frame->channels, frame->nb_samples, AV_SAMPLE_FMT_FLTP, 0);
            void* buffer = av_malloc (bufferSize);
            float* samples = static_cast<float*> (buffer);

            avcodec_fill_audio_frame (frame,
                                      frame->channels,
                                      static_cast<enum AVSampleFormat> (frame->format),
                                      static_cast<const uint8_t*> (buffer),
                                      bufferSize,
                                      0);

            float** sampleData = new float*[numChannels];
            for (int i=0; i < frame->channels; ++i) {
                sampleData[i] = samples + i * frame->nb_samples * 4;
            }
            audioFifo.readFromFifo (sampleData, numFrameSamples);
<<<<<<< HEAD
#endif
            
=======

>>>>>>> 942cfada
            int got_output = 0;
            if (avcodec_encode_audio2 (audioContext, &packet, frame, &got_output) >= 0) {
                if (got_output) {
                    av_write_frame (formatContext, &packet);
                }
            }
            delete[] sampleData;
            //av_freep (buffer);
            av_packet_unref (&packet);
            
            writePosition += numFrameSamples;
        }
        
        return true;
    }
    return false;
}

void FFmpegVideoWriter::displayNewFrame (const AVFrame* frame)
{
    // simply forward it to ffmpeg
    writeNextVideoFrame (frame);
}

<|MERGE_RESOLUTION|>--- conflicted
+++ resolved
@@ -366,12 +366,7 @@
                 sampleData[i] = samples + i * frame->nb_samples * 4;
             }
             audioFifo.readFromFifo (sampleData, numFrameSamples);
-<<<<<<< HEAD
-#endif
-            
-=======
-
->>>>>>> 942cfada
+
             int got_output = 0;
             if (avcodec_encode_audio2 (audioContext, &packet, frame, &got_output) >= 0) {
                 if (got_output) {
